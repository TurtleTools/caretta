--- conflicted
+++ resolved
@@ -163,10 +163,6 @@
 
     def align(self, gamma, gap_open_sec, gap_extend_sec, gap_open_penalty, gap_extend_penalty, consensus_weight, pw_matrix=None) -> dict:
 
-<<<<<<< HEAD
-    def align(self, gamma, gap_open_sec, gap_extend_sec, gap_open_penalty, gap_extend_penalty, pw_matrix=None) -> dict:
-=======
->>>>>>> 3fd992aa
         print("Aligning...")
         if len(self.structures) == 2:
             dtw_aln_1, dtw_aln_2, _ = psa.get_pairwise_alignment(self.coords_array[0, :self.lengths_array[0]],

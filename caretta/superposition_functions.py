import numpy as onp
import jax.numpy as np
from jax import jit
from geometricus import MomentInvariants, SplitType, GeometricusEmbedding, MomentType
from caretta import dynamic_time_warping as dtw, score_functions, helper

"""
Provides pairwise superposition functions to use in Caretta
Each takes coords_1, coords_2, parameters as input
    parameters is a dict with gap_open_penalty, gap_extend_penalty, gamma, and other function-specific parameters as keys

returns score, superposed_coords_1, superposed_coords_2
"""


def dtw_svd_superpose_function(
    coords_1, coords_2, parameters: dict,
):
    """
    Assumes coords_1 and coords_2 are already in a well-superposed state,
    runs DTW alignment and then superposes with Kabsch on the aligning positions
    """
    score_matrix = score_functions.make_score_matrix(
        coords_1,
        coords_2,
        score_functions.get_caretta_score,
        parameters["gamma"],
        normalized=False,
    )
    _, coords_1, coords_2, common_coords_1, common_coords_2 = _align_and_superpose(
        coords_1,
        coords_2,
        score_matrix,
        parameters["gap_open_penalty"],
        parameters["gap_extend_penalty"],
    )
    return (
        score_functions.get_total_score(
            common_coords_1,
            common_coords_2,
            score_functions.get_caretta_score,
            parameters["gamma"],
            False,
        ),
        coords_1,
        coords_2,
    )


def signal_superpose_function(coords_1, coords_2, parameters):
    """
    Makes initial superposition of coordinates using DTW alignment of overlapping signals
    A signal is a vector of euclidean distances of first (or last) coordinate to all others in a "size"-residue stretch
    """
    score_first, c1_first, c2_first = _signal_superpose_index(
        0,
        coords_1,
        coords_2,
        parameters["gap_open_penalty"],
        parameters["gap_extend_penalty"],
        size=parameters["size"],
    )
    score_last, c1_last, c2_last = _signal_superpose_index(
        -1,
        coords_1,
        coords_2,
        parameters["gap_open_penalty"],
        parameters["gap_extend_penalty"],
        size=parameters["size"],
    )
    if score_first > score_last:
        return score_first, c1_first, c2_first
    else:
        return score_last, c1_last, c2_last


def signal_svd_superpose_function(coords_1, coords_2, parameters):
    """
    Uses signal_superpose followed by dtw_svd_superpose
    """
    _, coords_1, coords_2 = signal_superpose_function(coords_1, coords_2, parameters)
    return dtw_svd_superpose_function(coords_1, coords_2, parameters)


def moment_superpose_function(coords_1, coords_2, parameters):
    """
    Uses 4 rotation/translation invariant moments for each "split_size"-mer to run DTW
    """
    if "upsample_rate" not in parameters:
        parameters["upsample_rate"] = 10
    if "moment_types" not in parameters:
        parameters["moment_types"] = ["O_3", "O_4", "O_5", "F"]
    if "scale" not in parameters:
        parameters["scale"] = True
    if "gamma_moment" not in parameters:
        parameters["gamma_moment"] = 0.6
    if "gamma" not in parameters:
        parameters["gamma"] = 0.03
    if "gap_open_penalty" not in parameters:
        parameters["gap_open_penalty"] = 0.0
    if "gap_extend_penalty" not in parameters:
        parameters["gap_extend_penalty"] = 0.0

    moment_types = [MomentType[x] for x in parameters["moment_types"]]
    moments_1 = MomentInvariants.from_coordinates(
        "name",
        coords_1,
        split_type=SplitType[parameters["split_type"]],
        split_size=parameters["split_size"],
        upsample_rate=parameters["upsample_rate"],
        moment_types=moment_types,
    ).moments
    moments_2 = MomentInvariants.from_coordinates(
        "name",
        coords_2,
        split_type=SplitType[parameters["split_type"]],
        split_size=parameters["split_size"],
        upsample_rate=parameters["upsample_rate"],
        moment_types=moment_types,
    ).moments
    if parameters["scale"]:
        moments_1 = onp.log1p(moments_1)
        moments_2 = onp.log1p(moments_2)
    score_matrix = score_functions.make_score_matrix(
        moments_1,
        moments_2,
        score_functions.get_caretta_score,
        parameters["gamma_moment"],
        normalized=True,
    )
    score, coords_1, coords_2, _, _ = _align_and_superpose(
        coords_1,
        coords_2,
        score_matrix,
        parameters["gap_open_penalty"],
        parameters["gap_extend_penalty"],
    )
    return score, coords_1, coords_2


def geometricus_superpose_function(coords_1, coords_2, parameters):
    if "upsample_rate" not in parameters:
        parameters["upsample_rate"] = 10
    invariants = [
        MomentInvariants.from_coordinates(
            "name1",
            coords_1,
            split_type=SplitType[parameters[f"split_type"]],
            split_size=parameters[f"split_size"],
            upsample_rate=parameters["upsample_rate"],
        ),
        MomentInvariants.from_coordinates(
            "name2",
            coords_2,
            split_type=SplitType[parameters[f"split_type"]],
            split_size=parameters[f"split_size"],
            upsample_rate=parameters["upsample_rate"],
        ),
    ]
    embedder = GeometricusEmbedding.from_invariants(
        invariants, resolution=parameters["resolution"], protein_keys=["name1", "name2"]
    )
    score_matrix = score_functions.make_score_matrix(
        onp.array(embedder.proteins_to_shapemers["name1"]),
        onp.array(embedder.proteins_to_shapemers["name2"]),
        score_functions.get_caretta_score,
        gamma=parameters["gamma"],
        normalized=False,
    )
    score, coords_1, coords_2, _, _ = _align_and_superpose(
        coords_1,
        coords_2,
        score_matrix,
        parameters["gap_open_penalty"],
        parameters["gap_extend_penalty"],
    )
    return score, coords_1, coords_2


def geometricus_svd_superpose_function(coords_1, coords_2, parameters):
    """
    Uses moment_multiple_superpose followed by dtw_svd_superpose
    """
    _, coords_1, coords_2 = geometricus_superpose_function(
        coords_1, coords_2, parameters
    )
    return dtw_svd_superpose_function(coords_1, coords_2, parameters)


def moment_multiple_superpose_function(coords_1, coords_2, parameters):
    """
    Uses 4 rotation/translation invariant moments for each "split_size"-mer with different fragmentation approaches to run DTW
    """
    moments_1 = []
    moments_2 = []
    if "upsample_rate" not in parameters:
        parameters["upsample_rate"] = 10
    for i in range(parameters["num_split_types"]):
        if f"moment_types_{i}" not in parameters:
            parameters[f"moment_types_{i}"] = ["O_3", "O_4", "O_5", "F"]
    if "scale" not in parameters:
        parameters["scale"] = True
    if "gamma_moment" not in parameters:
        parameters["gamma_moment"] = 0.6
    if "gamma" not in parameters:
        parameters["gamma"] = 0.03
    if "gap_open_penalty" not in parameters:
        parameters["gap_open_penalty"] = 0.0
    if "gap_extend_penalty" not in parameters:
        parameters["gap_extend_penalty"] = 0.0

    for i in range(parameters["num_split_types"]):
        moment_types = [MomentType[x] for x in parameters[f"moment_types_{i}"]]
        moments_1_1 = MomentInvariants.from_coordinates(
            "name",
            coords_1,
            split_type=SplitType[parameters[f"split_type_{i}"]],
            split_size=parameters[f"split_size_{i}"],
            upsample_rate=parameters["upsample_rate"],
            moment_types=moment_types,
        ).moments
        moments_2_1 = MomentInvariants.from_coordinates(
            "name",
            coords_2,
            split_type=SplitType[parameters[f"split_type_{i}"]],
            split_size=parameters[f"split_size_{i}"],
            upsample_rate=parameters["upsample_rate"],
            moment_types=moment_types,
        ).moments
        if parameters["scale"]:
            moments_1_1 = onp.log1p(moments_1_1)
            moments_2_1 = onp.log1p(moments_2_1)
        moments_1.append(moments_1_1)
        moments_2.append(moments_2_1)
    score_matrix = onp.zeros((moments_1[0].shape[0], moments_2[0].shape[0]))
    for (m_1, m_2) in zip(moments_1, moments_2):
        score_matrix += score_functions.make_score_matrix(
            m_1,
            m_2,
            score_functions.get_caretta_score,
            gamma=parameters["gamma_moment"],
            normalized=True,
        )
    score, coords_1, coords_2, _, _ = _align_and_superpose(
        coords_1,
        coords_2,
        score_matrix,
        parameters["gap_open_penalty"],
        parameters["gap_extend_penalty"],
    )
    return score, coords_1, coords_2


def moment_multiple_svd_superpose_function(coords_1, coords_2, parameters):
    """
    Uses moment_multiple_superpose followed by dtw_svd_superpose
    """
    _, coords_1, coords_2 = moment_multiple_superpose_function(
        coords_1, coords_2, parameters
    )
    return dtw_svd_superpose_function(coords_1, coords_2, parameters)


def moment_svd_superpose_function(coords_1, coords_2, parameters):
    """
    Uses moment_superpose followed by dtw_svd_superpose
    """
    _, coords_1, coords_2 = moment_superpose_function(coords_1, coords_2, parameters)
    return dtw_svd_superpose_function(coords_1, coords_2, parameters)


@jit
def _align_and_superpose(
    coords_1, coords_2, score_matrix, gap_open_penalty, gap_extend_penalty
):
    """
    Runs DTW on a score matrix and Kabsch superposition on resulting alignment
    """
    dtw_aln_array_1, dtw_aln_array_2, score = dtw.dtw_align(
        score_matrix, gap_open_penalty, gap_extend_penalty
    )
    pos_1, pos_2 = helper.get_common_positions(dtw_aln_array_1, dtw_aln_array_2)
    common_coords_1, common_coords_2 = coords_1[pos_1], coords_2[pos_2]
    coords_1, coords_2, common_coords_2 = paired_svd_superpose_with_subset(
        coords_1, coords_2, common_coords_1, common_coords_2
    )
    return score, coords_1, coords_2, common_coords_1, common_coords_2


@jit
def paired_svd_superpose(coords_1: np.ndarray, coords_2: np.ndarray):
    """
    Superpose paired coordinates on each other using Kabsch superposition (SVD)

    Parameters
    ----------
    coords_1
        numpy array of coordinate data for the first protein; shape = (n, 3)
    coords_2
        numpy array of corresponding coordinate data for the second protein; shape = (n, 3)

    Returns
    -------
    rotation matrix, translation matrix for optimal superposition
    """
    centroid_1, centroid_2 = (
        helper.nb_mean_axis_0(coords_1),
        helper.nb_mean_axis_0(coords_2),
    )
    coords_1_c, coords_2_c = coords_1 - centroid_1, coords_2 - centroid_2
    correlation_matrix = np.dot(coords_2_c.T, coords_1_c)
    u, s, v = np.linalg.svd(correlation_matrix)
    reflect = np.linalg.det(u) * np.linalg.det(v) < 0
    if reflect:
        s = s.at[-1].set(-s[-1])
        u = u.at[:, -1].set(-u[:, -1])
    rotation_matrix = np.dot(u, v)
    translation_matrix = centroid_1 - np.dot(centroid_2, rotation_matrix)
    return rotation_matrix.astype(np.float64), translation_matrix.astype(np.float64)

<<<<<<< HEAD
=======

>>>>>>> 42a4370d
@jit
def paired_svd_superpose_with_subset(
    coords_1, coords_2, common_coords_1, common_coords_2
):
    """
    Superpose two sets of un-aligned coordinates using smaller subsets of aligned coordinates

    Parameters
    ----------
    coords_1
    coords_2
    common_coords_1
    common_coords_2

    Returns
    -------
    superposed coord_1, superposed coords_2, superposed common_coords_2
    """
    rot, tran = paired_svd_superpose(common_coords_1, common_coords_2)
    coords_1 = coords_1 - helper.nb_mean_axis_0(common_coords_1)
    coords_2 = np.dot(coords_2 - helper.nb_mean_axis_0(common_coords_2), rot)
    common_coords_2_rot = apply_rotran(common_coords_2, rot, tran)
    return coords_1, coords_2, common_coords_2_rot


def _signal_superpose_index(
    index,
    coords_1,
    coords_2,
    gap_open_penalty=0.0,
    gap_extend_penalty=0.0,
    size=30,
    overlap=1,
):
    """
    Makes initial superposition using DTW alignment of overlapping signals
    A signal is a vector of euclidean distances of first (or last) coordinate to all others in a 30-residue stretch
    """

    def _make_signal_index(coords, idx):
        centroid = coords[idx]
        distances = onp.zeros(coords.shape[0])
        for c in range(coords.shape[0]):
            distances[c] = onp.sqrt(onp.sum((coords[c] - centroid) ** 2, axis=-1))
        return distances

    signals_1 = onp.zeros(((coords_1.shape[0] - size) // overlap, size))
    signals_2 = onp.zeros(((coords_2.shape[0] - size) // overlap, size))
    middles_1 = onp.zeros((signals_1.shape[0], coords_1.shape[1]))
    middles_2 = onp.zeros((signals_2.shape[0], coords_2.shape[1]))
    if index == -1:
        index = size - 1
    for x, i in enumerate(range(0, signals_1.shape[0] * overlap, overlap)):
        signals_1[x] = _make_signal_index(coords_1[i : i + size], index)
        middles_1[x] = coords_1[i + index]
    for x, i in enumerate(range(0, signals_2.shape[0] * overlap, overlap)):
        signals_2[x] = _make_signal_index(coords_2[i : i + size], index)
        middles_2[x] = coords_2[i + index]
    score_matrix = score_functions.make_score_matrix(
        signals_1,
        signals_2,
        score_functions.get_signal_score,
        gamma=0.1,
        normalized=False,
    )
    dtw_1, dtw_2, score = dtw.dtw_align(
        score_matrix, gap_open_penalty, gap_extend_penalty
    )
    pos_1, pos_2 = helper.get_common_positions(dtw_1, dtw_2)
    aln_coords_1 = onp.zeros((len(pos_1), coords_1.shape[1]))
    aln_coords_2 = onp.zeros((len(pos_2), coords_2.shape[1]))
    for i, (p1, p2) in enumerate(zip(pos_1, pos_2)):
        aln_coords_1[i] = middles_1[p1]
        aln_coords_2[i] = middles_2[p2]
    coords_1, coords_2, _ = paired_svd_superpose_with_subset(
        coords_1, coords_2, aln_coords_1, aln_coords_2
    )
    return score, coords_1, coords_2


@jit
def apply_rotran(
    coords: np.ndarray, rotation_matrix: np.ndarray, translation_matrix: np.ndarray
) -> np.ndarray:
    """
    Applies a rotation and translation matrix onto coordinates

    Parameters
    ----------
    coords
    rotation_matrix
    translation_matrix

    Returns
    -------
    transformed coordinates
    """
    return np.dot(coords, rotation_matrix) + translation_matrix<|MERGE_RESOLUTION|>--- conflicted
+++ resolved
@@ -1,3 +1,4 @@
+import numba as nb
 import numpy as onp
 import jax.numpy as np
 from jax import jit
@@ -318,10 +319,7 @@
     translation_matrix = centroid_1 - np.dot(centroid_2, rotation_matrix)
     return rotation_matrix.astype(np.float64), translation_matrix.astype(np.float64)
 
-<<<<<<< HEAD
-=======
-
->>>>>>> 42a4370d
+
 @jit
 def paired_svd_superpose_with_subset(
     coords_1, coords_2, common_coords_1, common_coords_2

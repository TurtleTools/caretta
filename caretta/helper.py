--- conflicted
+++ resolved
@@ -3,10 +3,6 @@
 from typing import List, Union, Tuple
 from pathlib import Path, PosixPath
 import Bio.PDB
-<<<<<<< HEAD
-import numpy as onp
-=======
->>>>>>> 42a4370d
 import jax.numpy as np
 import numpy as onp
 from jax import jit

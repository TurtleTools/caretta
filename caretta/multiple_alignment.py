--- conflicted
+++ resolved
@@ -4,19 +4,14 @@
 from pathlib import Path
 
 import numpy as onp
-<<<<<<< HEAD
-=======
 import jax.numpy as np
 from jax import jit
->>>>>>> 42a4370d
 import prody as pd
 import typer
 from geometricus import Structure, MomentInvariants, SplitType, GeometricusEmbedding
 from scipy.spatial.distance import pdist, squareform
 from copy import deepcopy
 import arviz as az
-from jax import jit
-import jax.numpy as np
 
 from caretta import (
     dynamic_time_warping as dtw,

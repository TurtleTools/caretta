--- conflicted
+++ resolved
@@ -1,23 +1,15 @@
 import numba as nb
 import numpy as np
 
-<<<<<<< HEAD
-
-@nb.njit
-=======
 @nb.njit
 # @numba_cc.export('normalize', 'f64[:](f64[:])')
->>>>>>> 4f3a8499
 def normalize(numbers):
     minv, maxv = np.min(numbers), np.max(numbers)
     return (numbers - minv) / (maxv - minv)
 
 
 @nb.njit
-<<<<<<< HEAD
-=======
 # @numba_cc.export('nb_mean_axis_0', 'f64[:](f64[:])')
->>>>>>> 4f3a8499
 def nb_mean_axis_0(array: np.ndarray) -> np.ndarray:
     """
     Same as np.mean(array, axis=0) but njitted
@@ -29,10 +21,7 @@
 
 
 @nb.njit
-<<<<<<< HEAD
-=======
 # @numba_cc.export('svd_superimpose', '(f64[:], f64[:])')
->>>>>>> 4f3a8499
 def svd_superimpose(coords_1: np.ndarray, coords_2: np.ndarray):
     """
     Superimpose paired coordinates on each other using svd
@@ -62,10 +51,7 @@
 
 
 @nb.njit
-<<<<<<< HEAD
-=======
 # @numba_cc.export('apply_rotran', '(f64[:], f64[:], f64[:])')
->>>>>>> 4f3a8499
 def apply_rotran(coords: np.ndarray, rotation_matrix: np.ndarray, translation_matrix: np.ndarray) -> np.ndarray:
     """
     Applies a rotation and translation matrix onto coordinates
@@ -83,10 +69,7 @@
     return np.dot(coords, rotation_matrix) + translation_matrix
 
 
-<<<<<<< HEAD
-=======
 # @numba_cc.export('superpose_with_pos', '(f64[:], f64[:], f64[:], f64[:])')
->>>>>>> 4f3a8499
 @nb.njit
 def superpose_with_pos(coords_1, coords_2, common_coords_1, common_coords_2):
     """
@@ -111,10 +94,7 @@
 
 
 @nb.njit
-<<<<<<< HEAD
-=======
 # @numba_cc.export('make_distance_matrix', '(f64[:], f64[:], f64, b1)')
->>>>>>> 4f3a8499
 def make_distance_matrix(coords_1: np.ndarray, coords_2: np.ndarray, gamma, normalized=False) -> np.ndarray:
     """
     Makes matrix of euclidean distances of each coordinate in coords_1 to each coordinate in coords_2
@@ -142,10 +122,7 @@
 
 
 @nb.njit
-<<<<<<< HEAD
-=======
 # @numba_cc.export('get_rmsd', '(f64[:], f64[:])')
->>>>>>> 4f3a8499
 def get_rmsd(coords_1: np.ndarray, coords_2: np.ndarray) -> float:
     """
     RMSD of paired coordinates = normalized square-root of sum of squares of euclidean distances
@@ -154,10 +131,7 @@
 
 
 @nb.njit
-<<<<<<< HEAD
-=======
 # @numba_cc.export('get_caretta_score', '(f64[:], f64[:], f64, b1)')
->>>>>>> 4f3a8499
 def get_caretta_score(coords_1: np.ndarray, coords_2: np.ndarray, gamma, normalized) -> float:
     """
     Get caretta score for a a set of paired coordinates

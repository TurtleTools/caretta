--- conflicted
+++ resolved
@@ -1,21 +1,7 @@
 from distutils.core import setup
 
-<<<<<<< HEAD
-
-def main():
-      setup(name='caretta',
-            version='1.0',
-            authors=["Janani Durairaj", "Mehmet Akdel"],
-            packages=["caretta"],
-            install_requires=["numpy", "numba", "prody", "biopython", "fire"])
-
-
-if __name__ == '__main__':
-      main()
-=======
 setup(name='caretta',
       version='1.0',
       authors=["Janani Durairaj", "Mehmet Akdel"],
       packages=["caretta"],
-      install_requires=["numpy", "numba", "prody", "biopython", "fire"])
->>>>>>> 4f3a8499
+      install_requires=["numpy", "numba", "prody", "biopython", "fire"])